
language: cpp
sudo: required

compiler:
  - clang

os:
  - osx

script:
  - wget https://sqlite.org/2017/sqlite-amalgamation-3190300.zip 
  - unzip sqlite-amalgamation-3190300.zip
  - mkdir sqlite_amalgamation
  - cp -r sqlite-amalgamation-3190300/* sqlite_amalgamation
  - rm sqlite-amalgamation-3190300.zip
  - clang -c sqlite-amalgamation-3190300/sqlite3.c -o sqlite.static
  - clang++ -std=c++1y tests/tests.cpp sqlite.static -I include/ -I sqlite_amalgamation/ -ldl -lpthread -stdlib=libc++ -o tests.out
  - ./tests.out
  - clang++ -std=c++1y tests/static_tests.cpp sqlite.static -I include/ -I sqlite_amalgamation/ -ldl -lpthread -stdlib=libc++ -o static_tests.out
  - ./static_tests.out
  - clang++ -std=c++1y examples/core_functions.cpp sqlite.static -I include/ -I sqlite_amalgamation/ -ldl -lpthread -o a.out
  - ./a.out
  - clang++ -std=c++1y examples/distinct.cpp sqlite.static -I include/ -I sqlite_amalgamation/ -ldl -lpthread -o a.out
  - ./a.out
  - clang++ -std=c++1y examples/enum_binding.cpp sqlite.static -I include/ -I sqlite_amalgamation/ -ldl -lpthread -o a.out
  - ./a.out
  - clang++ -std=c++1y examples/group_by.cpp sqlite.static -I include/ -I sqlite_amalgamation/ -ldl -lpthread -o a.out
  - ./a.out
  - clang++ -std=c++1y examples/in_memory.cpp sqlite.static -I include/ -I sqlite_amalgamation/ -ldl -lpthread -o a.out
  - ./a.out
  - clang++ -std=c++1y examples/iteration.cpp sqlite.static -I include/ -I sqlite_amalgamation/ -ldl -lpthread -o a.out
  - ./a.out
  - clang++ -std=c++1y examples/key_value.cpp sqlite.static -I include/ -I sqlite_amalgamation/ -ldl -lpthread -o a.out
  - ./a.out
  - clang++ -std=c++1y examples/nullable_enum_binding.cpp sqlite.static -I include/ -I sqlite_amalgamation/ -ldl -lpthread -o a.out
  - ./a.out
  - clang++ -std=c++1y examples/select.cpp sqlite.static -I include/ -I sqlite_amalgamation/ -ldl -lpthread -o a.out
  - ./a.out
  - clang++ -std=c++1y examples/subentities.cpp sqlite.static -I include/ -I sqlite_amalgamation/ -ldl -lpthread -o a.out
  - ./a.out
  - clang++ -std=c++1y examples/insert.cpp sqlite.static -I include/ -I sqlite_amalgamation/ -ldl -lpthread -o a.out
  - ./a.out
  - clang++ -std=c++1y examples/update.cpp sqlite.static -I include/ -I sqlite_amalgamation/ -ldl -lpthread -o a.out
  - ./a.out
  - clang++ -std=c++1y examples/multi_table_select.cpp sqlite.static -I include/ -I sqlite_amalgamation/ -ldl -lpthread -o a.out
  - ./a.out
  - clang++ -std=c++1y examples/cross_join.cpp sqlite.static -I include/ -I sqlite_amalgamation/ -ldl -lpthread -o a.out
  - ./a.out
  - clang++ -std=c++1y examples/blob.cpp sqlite.static -I include/ -I sqlite_amalgamation/ -ldl -lpthread -o a.out
  - ./a.out
  - clang++ -std=c++1y examples/private_class_members.cpp sqlite.static -I include/ -I sqlite_amalgamation/ -ldl -lpthread -o a.out
  - ./a.out
  - clang++ -std=c++1y examples/foreign_key.cpp sqlite.static -I include/ -I sqlite_amalgamation/ -ldl -lpthread -o a.out
  - ./a.out
  - clang++ -std=c++1y examples/index.cpp sqlite.static -I include/ -I sqlite_amalgamation/ -ldl -lpthread -o a.out
  - ./a.out
  - clang++ -std=c++1y examples/date_time.cpp sqlite.static -I include/ -I sqlite_amalgamation/ -ldl -lpthread -o a.out
  - ./a.out
  - clang++ -std=c++1y examples/composite_key.cpp sqlite.static -I include/ -I sqlite_amalgamation/ -ldl -lpthread -o a.out
  - ./a.out
  - clang++ -std=c++1y examples/unique.cpp sqlite.static -I include/ -I sqlite_amalgamation/ -ldl -lpthread -o a.out
  - ./a.out
  - clang++ -std=c++1y examples/synchronous.cpp sqlite.static -I include/ -I sqlite_amalgamation/ -ldl -lpthread -o a.out
  - ./a.out
  - clang++ -std=c++1y examples/self_join.cpp sqlite.static -I include/ -I sqlite_amalgamation/ -ldl -lpthread -o a.out
  - ./a.out
  - clang++ -std=c++1y examples/natural_join.cpp sqlite.static -I include/ -I sqlite_amalgamation/ -ldl -lpthread -o a.out
  - ./a.out
  - clang++ -std=c++1y examples/union.cpp sqlite.static -I include/ -I sqlite_amalgamation/ -ldl -lpthread -o a.out
<<<<<<< HEAD
  - ./a.out
  - clang++ -std=c++1y examples/subquery.cpp sqlite.static -I include/ -I sqlite_amalgamation/ -ldl -lpthread -o a.out
  - ./a.out
  - clang++ -std=c++1y examples/having.cpp sqlite.static -I include/ -I sqlite_amalgamation/ -ldl -lpthread -o a.out
  - ./a.out
  - clang++ -std=c++1y examples/exists.cpp sqlite.static -I include/ -I sqlite_amalgamation/ -ldl -lpthread -o a.out
  - ./a.out
  - clang++ -std=c++1y examples/except_intersection.cpp sqlite.static -I include/ -I sqlite_amalgamation/ -ldl -lpthread -o a.out
=======
>>>>>>> 8ee3d476
  - ./a.out<|MERGE_RESOLUTION|>--- conflicted
+++ resolved
@@ -68,7 +68,6 @@
   - clang++ -std=c++1y examples/natural_join.cpp sqlite.static -I include/ -I sqlite_amalgamation/ -ldl -lpthread -o a.out
   - ./a.out
   - clang++ -std=c++1y examples/union.cpp sqlite.static -I include/ -I sqlite_amalgamation/ -ldl -lpthread -o a.out
-<<<<<<< HEAD
   - ./a.out
   - clang++ -std=c++1y examples/subquery.cpp sqlite.static -I include/ -I sqlite_amalgamation/ -ldl -lpthread -o a.out
   - ./a.out
@@ -77,6 +76,4 @@
   - clang++ -std=c++1y examples/exists.cpp sqlite.static -I include/ -I sqlite_amalgamation/ -ldl -lpthread -o a.out
   - ./a.out
   - clang++ -std=c++1y examples/except_intersection.cpp sqlite.static -I include/ -I sqlite_amalgamation/ -ldl -lpthread -o a.out
-=======
->>>>>>> 8ee3d476
   - ./a.out