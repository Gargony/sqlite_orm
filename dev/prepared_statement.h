--- conflicted
+++ resolved
@@ -239,21 +239,14 @@
         struct insert_range_t {
             using iterator_type = It;
             using object_type = typename std::iterator_traits<iterator_type>::value_type;
-<<<<<<< HEAD
             
             std::pair<iterator_type, iterator_type> range;
-=======
-
-            iterator_type from;
-            iterator_type to;
->>>>>>> 3e2fa3e6
         };
 
         template<class It>
         struct replace_range_t {
             using iterator_type = It;
             using object_type = typename std::iterator_traits<iterator_type>::value_type;
-<<<<<<< HEAD
             
             std::pair<iterator_type, iterator_type> range;
         };
@@ -262,102 +255,68 @@
     /**
      *  Create a replace range statement
      */
-=======
-
-            iterator_type from;
-            iterator_type to;
-        };
-    }
-
->>>>>>> 3e2fa3e6
     template<class It>
     internal::replace_range_t<It> replace_range(It from, It to) {
         return {{std::move(from), std::move(to)}};
     }
-<<<<<<< HEAD
-    
+
     /**
      *  Create an insert range statement
      */
-=======
-
->>>>>>> 3e2fa3e6
     template<class It>
     internal::insert_range_t<It> insert_range(It from, It to) {
         return {{std::move(from), std::move(to)}};
     }
-<<<<<<< HEAD
-    
+
     /**
      *  Create a replace by reference statement
      *  Usage: replace(myUserInstance);
      */
-=======
-
->>>>>>> 3e2fa3e6
     template<class T>
     internal::replace_t<T, true> replace(const T &obj) {
         static_assert(!internal::is_by_val<T>::value, "by_val is not allowed here");
         return {obj};
     }
-<<<<<<< HEAD
-    
+
     /**
      *  Create a replace by value statement
      *  Usage: replace<by_val<User>>(myUserInstance);
      */
-=======
-
->>>>>>> 3e2fa3e6
     template<class B>
     internal::replace_t<typename B::type, false> replace(typename B::type obj) {
         static_assert(internal::is_by_val<B>::value, "by_val expected");
         return {std::move(obj)};
     }
-<<<<<<< HEAD
-    
+
     /**
      *  Create an insert by reference statement
      *  Usage: insert(myUserInstance);
      */
-=======
-
->>>>>>> 3e2fa3e6
     template<class T>
     internal::insert_t<T, true> insert(const T &obj) {
         static_assert(!internal::is_by_val<T>::value, "by_val is not allowed here");
         return {obj};
     }
-<<<<<<< HEAD
-    
+
     /**
      *  Create an insert by value statement.
      *  Usage: insert<by_val<User>>(myUserInstance);
      */
-=======
-
->>>>>>> 3e2fa3e6
     template<class B>
     internal::insert_t<typename B::type, false> insert(typename B::type obj) {
         static_assert(internal::is_by_val<B>::value, "by_val expected");
         return {std::move(obj)};
     }
-<<<<<<< HEAD
-    
+
     /**
      *  Create an explicit insert by reference statement.
      *  Usage: insert(myUserInstance, columns(&User::id, &User::name));
      */
     template<class T, class ...Cols>
-=======
-
-    template<class T, class... Cols>
->>>>>>> 3e2fa3e6
     internal::insert_explicit<T, true, Cols...> insert(const T &obj, internal::columns_t<Cols...> cols) {
         static_assert(!internal::is_by_val<T>::value, "by_val is not allowed here");
         return {obj, std::move(cols)};
     }
-<<<<<<< HEAD
     
     /**
      *  Create an explicit insert by value statement
@@ -378,47 +337,26 @@
         std::tuple<Ids...> idsTuple{std::forward<Ids>(ids)...};
         return {move(idsTuple)};
     }
-    
+
     /**
      *  Create an update by reference statement.
      *  Usage: update(myUserInstance);
      */
-=======
-
-    template<class B, class... Cols>
-    internal::insert_explicit<typename B::type, false, Cols...> insert(typename B::type obj,
-                                                                       internal::columns_t<Cols...> cols) {
-        static_assert(internal::is_by_val<B>::value, "by_val expected");
-        return {std::move(obj), std::move(cols)};
-    }
-
-    template<class T, class... Ids>
-    internal::remove_t<T, Ids...> remove(Ids... ids) {
-        std::tuple<Ids...> idsTuple{std::forward<Ids>(ids)...};
-        return {move(idsTuple)};
-    }
-
->>>>>>> 3e2fa3e6
     template<class T>
     internal::update_t<T, true> update(const T &obj) {
         static_assert(!internal::is_by_val<T>::value, "by_val is not allowed here");
         return {obj};
     }
-<<<<<<< HEAD
-    
+
     /**
      *  Create an update by value statement.
      *  Usage: update<by_val<User>>(myUserInstance);
      */
-=======
-
->>>>>>> 3e2fa3e6
     template<class B>
     internal::update_t<typename B::type, false> update(typename B::type obj) {
         static_assert(internal::is_by_val<B>::value, "by_val expected");
         return {std::move(obj)};
     }
-<<<<<<< HEAD
     
     /**
      *  Create a get statement.
@@ -466,44 +404,15 @@
      */
     template<class ...Args, class ...Wargs>
     internal::update_all_t<internal::set_t<Args...>, Wargs...> update_all(internal::set_t<Args...> set, Wargs ...wh) {
-=======
-
-    template<class T, class... Ids>
-    internal::get_t<T, Ids...> get(Ids... ids) {
-        std::tuple<Ids...> idsTuple{std::forward<Ids>(ids)...};
-        return {move(idsTuple)};
-    }
-
-    template<class T, class... Ids>
-    internal::get_pointer_t<T, Ids...> get_pointer(Ids... ids) {
-        std::tuple<Ids...> idsTuple{std::forward<Ids>(ids)...};
-        return {move(idsTuple)};
-    }
-
-    template<class T, class... Args>
-    internal::remove_all_t<T, Args...> remove_all(Args... args) {
-        std::tuple<Args...> conditions{std::forward<Args>(args)...};
-        return {move(conditions)};
-    }
-
-    template<class T, class... Args>
-    internal::get_all_t<T, Args...> get_all(Args... args) {
-        std::tuple<Args...> conditions{std::forward<Args>(args)...};
-        return {move(conditions)};
-    }
-
+        std::tuple<Wargs...> conditions{std::forward<Wargs>(wh)...};
+        return {std::move(set), move(conditions)};
+    }
+    
     template<class T, class... Args>
     internal::get_all_pointer_t<T, Args...> get_all_pointer(Args... args) {
         std::tuple<Args...> conditions{std::forward<Args>(args)...};
         return {move(conditions)};
     }
-
-    template<class... Args, class... Wargs>
-    internal::update_all_t<internal::set_t<Args...>, Wargs...> update_all(internal::set_t<Args...> set, Wargs... wh) {
->>>>>>> 3e2fa3e6
-        std::tuple<Wargs...> conditions{std::forward<Wargs>(wh)...};
-        return {std::move(set), move(conditions)};
-    }
     
     template<int N, class T, bool by_ref>
     auto &get(internal::prepared_statement_t<internal::update_t<T, by_ref>> &statement) {
@@ -606,13 +515,4 @@
     const auto &get(const internal::prepared_statement_t<internal::remove_t<T, Ids...>> &statement) {
         return std::get<N>(statement.t.ids);
     }
-    
-    /*template<class T, class L>
-    void iterate_ast(const T &t, const L &l);*/
-    
-    /*template<int N, class T, class ...Args>
-    auto &get(internal::prepared_statement_t<internal::select_t<T, Args...>> &statement) {
-        auto i = 0;
-        iterate_ast(statement.t, )
-    }*/
 }