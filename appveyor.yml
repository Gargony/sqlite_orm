# build format
version: "{build}"

<<<<<<< HEAD
skip_branch_with_pr: true
skip_commits:
  files:
  - .git*
  - .travis.yml
  - _config.yml
  - LICENSE
  - '*.md'
  - '*.png'
  - '*.sh'

# scripts that run after cloning repository
install:
  - git submodule update --init --recursive
 
=======
>>>>>>> da02c3d4
image:
  - Visual Studio 2017
  
# configurations to add to build matrix
# TODO: MinGW Makefiles and MSYS Makefiles
configuration:
  - Debug
  - Release

platform:
  - x86
  - x64

init:
  - echo %APPVEYOR_BUILD_WORKER_IMAGE% - %configuration% - %PLATFORM%
  - if "%PLATFORM%"=="x64" (set architecture=-A x64)
  - if "%PLATFORM%"=="x86" (set architecture=-A Win32)
  - if "%APPVEYOR_BUILD_WORKER_IMAGE%"=="Visual Studio 2019" (set generator="Visual Studio 16 2019" %architecture%)
  - if "%APPVEYOR_BUILD_WORKER_IMAGE%"=="Visual Studio 2017" (set generator="Visual Studio 15 2017" %architecture%)
  - if "%APPVEYOR_BUILD_WORKER_IMAGE%"=="Visual Studio 2015" (set generator="Visual Studio 14 2015" %architecture%)
  - if "%APPVEYOR_BUILD_WORKER_IMAGE%"=="Visual Studio 2013" (set generator="Visual Studio 12 2013" %architecture%)

install:
  - C:\Tools\vcpkg\vcpkg integrate install
  - vcpkg install catch2:%PLATFORM%-windows

# scripts to run before build
before_build:
  - mkdir compile
  - cd compile
  - cmake -DSqliteOrm_BuildTests=ON .. -G %generator% -DCMAKE_TOOLCHAIN_FILE=C:/Tools/vcpkg/scripts/buildsystems/vcpkg.cmake

# build examples, and run tests (ie make & make test)
build_script:
  - cmake --build . --config %configuration%
  - ctest --output-on-failure --build-config %configuration%
<|MERGE_RESOLUTION|>--- conflicted
+++ resolved
@@ -1,57 +1,50 @@
-# build format
-version: "{build}"
-
-<<<<<<< HEAD
-skip_branch_with_pr: true
-skip_commits:
-  files:
-  - .git*
-  - .travis.yml
-  - _config.yml
-  - LICENSE
-  - '*.md'
-  - '*.png'
-  - '*.sh'
-
-# scripts that run after cloning repository
-install:
-  - git submodule update --init --recursive
- 
-=======
->>>>>>> da02c3d4
-image:
-  - Visual Studio 2017
-  
-# configurations to add to build matrix
-# TODO: MinGW Makefiles and MSYS Makefiles
-configuration:
-  - Debug
-  - Release
-
-platform:
-  - x86
-  - x64
-
-init:
-  - echo %APPVEYOR_BUILD_WORKER_IMAGE% - %configuration% - %PLATFORM%
-  - if "%PLATFORM%"=="x64" (set architecture=-A x64)
-  - if "%PLATFORM%"=="x86" (set architecture=-A Win32)
-  - if "%APPVEYOR_BUILD_WORKER_IMAGE%"=="Visual Studio 2019" (set generator="Visual Studio 16 2019" %architecture%)
-  - if "%APPVEYOR_BUILD_WORKER_IMAGE%"=="Visual Studio 2017" (set generator="Visual Studio 15 2017" %architecture%)
-  - if "%APPVEYOR_BUILD_WORKER_IMAGE%"=="Visual Studio 2015" (set generator="Visual Studio 14 2015" %architecture%)
-  - if "%APPVEYOR_BUILD_WORKER_IMAGE%"=="Visual Studio 2013" (set generator="Visual Studio 12 2013" %architecture%)
-
-install:
-  - C:\Tools\vcpkg\vcpkg integrate install
-  - vcpkg install catch2:%PLATFORM%-windows
-
-# scripts to run before build
-before_build:
-  - mkdir compile
-  - cd compile
-  - cmake -DSqliteOrm_BuildTests=ON .. -G %generator% -DCMAKE_TOOLCHAIN_FILE=C:/Tools/vcpkg/scripts/buildsystems/vcpkg.cmake
-
-# build examples, and run tests (ie make & make test)
-build_script:
-  - cmake --build . --config %configuration%
-  - ctest --output-on-failure --build-config %configuration%
+# build format
+version: "{build}"
+
+skip_branch_with_pr: true
+skip_commits:
+  files:
+  - .git*
+  - .travis.yml
+  - _config.yml
+  - LICENSE
+  - '*.md'
+  - '*.png'
+  - '*.sh'
+
+image:
+  - Visual Studio 2017
+
+# configurations to add to build matrix
+# TODO: MinGW Makefiles and MSYS Makefiles
+configuration:
+  - Debug
+  - Release
+
+platform:
+  - x86
+  - x64
+
+init:
+  - echo %APPVEYOR_BUILD_WORKER_IMAGE% - %configuration% - %PLATFORM%
+  - if "%PLATFORM%"=="x64" (set architecture=-A x64)
+  - if "%PLATFORM%"=="x86" (set architecture=-A Win32)
+  - if "%APPVEYOR_BUILD_WORKER_IMAGE%"=="Visual Studio 2019" (set generator="Visual Studio 16 2019" %architecture%)
+  - if "%APPVEYOR_BUILD_WORKER_IMAGE%"=="Visual Studio 2017" (set generator="Visual Studio 15 2017" %architecture%)
+  - if "%APPVEYOR_BUILD_WORKER_IMAGE%"=="Visual Studio 2015" (set generator="Visual Studio 14 2015" %architecture%)
+  - if "%APPVEYOR_BUILD_WORKER_IMAGE%"=="Visual Studio 2013" (set generator="Visual Studio 12 2013" %architecture%)
+
+install:
+  - C:\Tools\vcpkg\vcpkg integrate install
+  - vcpkg install catch2:%PLATFORM%-windows
+
+# scripts to run before build
+before_build:
+  - mkdir compile
+  - cd compile
+  - cmake -DSqliteOrm_BuildTests=ON .. -G %generator% -DCMAKE_TOOLCHAIN_FILE=C:/Tools/vcpkg/scripts/buildsystems/vcpkg.cmake
+
+# build examples, and run tests (ie make & make test)
+build_script:
+  - cmake --build . --config %configuration%
+  - ctest --output-on-failure --build-config %configuration%