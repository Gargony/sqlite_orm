--- conflicted
+++ resolved
@@ -13,52 +13,12 @@
 using std::cout;
 using std::endl;
 
-<<<<<<< HEAD
 void testThreadsafe() {
     cout << __func__ << endl;
     
     cout << "threadsafe = " << threadsafe() << endl;
 }
 
-void testJournalMode() {
-    cout << __func__ << endl;
-    
-    auto filename = "journal_mode.sqlite";
-    ::remove(filename);
-    auto storage = make_storage(filename);
-    auto jm = storage.pragma.journal_mode();
-    assert(jm == decltype(jm)::DELETE);
-    
-    for(auto i = 0; i < 2; ++i){
-        if(i == 0) {
-            storage.begin_transaction();
-        }
-        storage.pragma.journal_mode(journal_mode::MEMORY);
-        jm = storage.pragma.journal_mode();
-        assert(jm == decltype(jm)::MEMORY);
-        
-        if(i == 1) {    //  WAL cannot be set within a transaction
-            storage.pragma.journal_mode(journal_mode::WAL);
-            jm = storage.pragma.journal_mode();
-            assert(jm == decltype(jm)::WAL);
-        }
-        
-        storage.pragma.journal_mode(journal_mode::OFF);
-        jm = storage.pragma.journal_mode();
-        assert(jm == decltype(jm)::OFF);
-        
-        storage.pragma.journal_mode(journal_mode::PERSIST);
-        jm = storage.pragma.journal_mode();
-        assert(jm == decltype(jm)::PERSIST);
-        
-        storage.pragma.journal_mode(journal_mode::TRUNCATE);
-        jm = storage.pragma.journal_mode();
-        assert(jm == decltype(jm)::TRUNCATE);
-        
-        if(i == 0) {
-            storage.rollback();
-        }
-=======
 void testIn() {
     cout << __func__ << endl;
     
@@ -85,7 +45,47 @@
         inArgument.push_back(3);
         auto rows = storage.get_all<User>(where(in(&User::id, inArgument)));
         assert(rows.size() == 3);
->>>>>>> cdec496f
+    }
+}
+
+void testJournalMode() {
+    cout << __func__ << endl;
+    
+    auto filename = "journal_mode.sqlite";
+    ::remove(filename);
+    auto storage = make_storage(filename);
+    auto jm = storage.pragma.journal_mode();
+    assert(jm == decltype(jm)::DELETE);
+    
+    for(auto i = 0; i < 2; ++i){
+        if(i == 0) {
+            storage.begin_transaction();
+        }
+        storage.pragma.journal_mode(journal_mode::MEMORY);
+        jm = storage.pragma.journal_mode();
+        assert(jm == decltype(jm)::MEMORY);
+        
+        if(i == 1) {    //  WAL cannot be set within a transaction
+            storage.pragma.journal_mode(journal_mode::WAL);
+            jm = storage.pragma.journal_mode();
+            assert(jm == decltype(jm)::WAL);
+        }
+        
+        storage.pragma.journal_mode(journal_mode::OFF);
+        jm = storage.pragma.journal_mode();
+        assert(jm == decltype(jm)::OFF);
+        
+        storage.pragma.journal_mode(journal_mode::PERSIST);
+        jm = storage.pragma.journal_mode();
+        assert(jm == decltype(jm)::PERSIST);
+        
+        storage.pragma.journal_mode(journal_mode::TRUNCATE);
+        jm = storage.pragma.journal_mode();
+        assert(jm == decltype(jm)::TRUNCATE);
+        
+        if(i == 0) {
+            storage.rollback();
+        }
     }
 }
 
@@ -2281,11 +2281,9 @@
     
     testDifferentGettersAndSetters();
     
-<<<<<<< HEAD
+    testThreadsafe();
+    
+    testIn();
+    
     testJournalMode();
-    
-    testThreadsafe();
-=======
-    testIn();
->>>>>>> cdec496f
 }