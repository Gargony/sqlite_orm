
<<<<<<< HEAD
#include <sqlite_orm/sqlite_orm.h>
=======
//#include "../dev/sqlite_orm.h"
#include "sqlite_orm.h"
>>>>>>> c00b811b

#include <cassert>
#include <vector>
#include <string>
#include <iostream>

using namespace sqlite_orm;

using std::cout;
using std::endl;

void testForeignKey() {
    cout << __func__ << endl;

    struct Location {
        int id;
        std::string place;
        std::string country;
        std::string city;
        int distance;

    };

    struct Visit {
        int id;
        std::shared_ptr<int> location;
        std::shared_ptr<int> user;
        int visited_at;
        uint8_t mark;
    };

    //  this case didn't compile on linux until `typedef constraints_type` was added to `foreign_key_t`
    auto storage = make_storage(":memory:",
                                make_table("location",
                                           make_column("id", &Location::id, primary_key()),
                                           make_column("place", &Location::place),
                                           make_column("country", &Location::country),
                                           make_column("city", &Location::city),
                                           make_column("distance", &Location::distance)),
                                make_table("visit",
                                           make_column("id", &Visit::id, primary_key()),
                                           make_column("location", &Visit::location),
                                           make_column("user", &Visit::user),
                                           make_column("visited_at", &Visit::visited_at),
                                           make_column("mark", &Visit::mark),
                                           foreign_key(&Visit::location).references(&Location::id)));
    storage.sync_schema();

    int fromDate = int(time(nullptr));
    int toDate = int(time(nullptr));
    int toDistance = 100;
    auto id = 10;
    storage.select(columns(&Visit::mark, &Visit::visited_at, &Location::place),
                   inner_join<Location>(on(is_equal(&Visit::location, &Location::id))),
                   where(is_equal(&Visit::user, id) and
                         greater_than(&Visit::visited_at, fromDate) and
                         lesser_than(&Visit::visited_at, toDate) and
                         lesser_than(&Location::distance, toDistance)),
                   order_by(&Visit::visited_at));
}

//  appeared after #57
void testForeignKey2() {
    cout << __func__ << endl;
<<<<<<< HEAD

//    namespace testnamespace {

        class test1 {
        public:
            // Constructors
            test1() {};

            // Variables
            int id;
            std::string val1;
            std::string val2;
        };

        class test2 {
        public:
            // Constructors
            test2() {};

            // Variables
            int id;
            int fk_id;
            std::string val1;
            std::string val2;
        };
//    }

=======
    
    class test1 {
    public:
        // Constructors
        test1() {};
        
        // Variables
        int id;
        std::string val1;
        std::string val2;
    };
    
    class test2 {
    public:
        // Constructors
        test2() {};
        
        // Variables
        int id;
        int fk_id;
        std::string val1;
        std::string val2;
    };
    
>>>>>>> c00b811b
    auto table1 = make_table("test_1",
                             make_column("id",
                                         &test1::id,
                                         primary_key()),
                             make_column("val1",
                                         &test1::val1),
                             make_column("val2",
                                         &test1::val2));

    auto table2 = make_table("test_2",
                             make_column("id",
                                         &test2::id,
                                         primary_key()),
                             make_column("fk_id",
                                         &test2::fk_id),
                             make_column("val1",
                                         &test2::val1),
                             make_column("val2",
                                         &test2::val2),
                             foreign_key(&test2::fk_id).references(&test1::id));

    auto storage = make_storage("test.sqlite",
                                table1,
                                table2);

    storage.sync_schema();


    test1 t1;
    t1.val1 = "test";
    t1.val2 = "test";
    storage.insert(t1);

    test1 t1_copy;
    t1_copy.val1 = "test";
    t1_copy.val2 = "test";
    storage.insert(t1_copy);

    test2 t2;
    t2.fk_id = 1;
    t2.val1 = "test";
    t2.val2 = "test";
    storage.insert(t2);

    t2.fk_id = 2;

    storage.update(t2);
}

void testTypeParsing() {
    cout << __func__ << endl;
<<<<<<< HEAD

=======
    using namespace sqlite_orm::internal;
    
>>>>>>> c00b811b
    //  int
    assert(*to_sqlite_type("INT") == sqlite_type::INTEGER);
    assert(*to_sqlite_type("integeer") == sqlite_type::INTEGER);
    assert(*to_sqlite_type("INTEGER") == sqlite_type::INTEGER);
    assert(*to_sqlite_type("TINYINT") == sqlite_type::INTEGER);
    assert(*to_sqlite_type("SMALLINT") == sqlite_type::INTEGER);
    assert(*to_sqlite_type("MEDIUMINT") == sqlite_type::INTEGER);
    assert(*to_sqlite_type("BIGINT") == sqlite_type::INTEGER);
    assert(*to_sqlite_type("UNSIGNED BIG INT") == sqlite_type::INTEGER);
    assert(*to_sqlite_type("INT2") == sqlite_type::INTEGER);
    assert(*to_sqlite_type("INT8") == sqlite_type::INTEGER);

    //  text
    assert(*to_sqlite_type("TEXT") == sqlite_type::TEXT);
    assert(*to_sqlite_type("CLOB") == sqlite_type::TEXT);
    for(auto i = 0; i< 255; ++i) {
        assert(*to_sqlite_type("CHARACTER(" + std::to_string(i) + ")") == sqlite_type::TEXT);
        assert(*to_sqlite_type("VARCHAR(" + std::to_string(i) + ")") == sqlite_type::TEXT);
        assert(*to_sqlite_type("VARYING CHARACTER(" + std::to_string(i) + ")") == sqlite_type::TEXT);
        assert(*to_sqlite_type("NCHAR(" + std::to_string(i) + ")") == sqlite_type::TEXT);
        assert(*to_sqlite_type("NATIVE CHARACTER(" + std::to_string(i) + ")") == sqlite_type::TEXT);
        assert(*to_sqlite_type("NVARCHAR(" + std::to_string(i) + ")") == sqlite_type::TEXT);
    }

    //  blob..
    assert(*to_sqlite_type("BLOB") == sqlite_type::BLOB);

    //  real
    assert(*to_sqlite_type("REAL") == sqlite_type::REAL);
    assert(*to_sqlite_type("DOUBLE") == sqlite_type::REAL);
    assert(*to_sqlite_type("DOUBLE PRECISION") == sqlite_type::REAL);
    assert(*to_sqlite_type("FLOAT") == sqlite_type::REAL);

    assert(*to_sqlite_type("NUMERIC") == sqlite_type::REAL);
    for(auto i = 0; i < 255; ++i) {
        for(auto j = 0; j < 10; ++j) {
            assert(*to_sqlite_type("DECIMAL(" + std::to_string(i) + "," + std::to_string(j) + ")") == sqlite_type::REAL);
        }
    }
    assert(*to_sqlite_type("BOOLEAN") == sqlite_type::REAL);
    assert(*to_sqlite_type("DATE") == sqlite_type::REAL);
    assert(*to_sqlite_type("DATETIME") == sqlite_type::REAL);



    assert(type_is_nullable<bool>::value == false);
    assert(type_is_nullable<char>::value == false);
    assert(type_is_nullable<unsigned char>::value == false);
    assert(type_is_nullable<signed char>::value == false);
    assert(type_is_nullable<short>::value == false);
    assert(type_is_nullable<unsigned short>::value == false);
    assert(type_is_nullable<int>::value == false);
    assert(type_is_nullable<unsigned int>::value == false);
    assert(type_is_nullable<long>::value == false);
    assert(type_is_nullable<unsigned long>::value == false);
    assert(type_is_nullable<long long>::value == false);
    assert(type_is_nullable<unsigned long long>::value == false);
    assert(type_is_nullable<float>::value == false);
    assert(type_is_nullable<double>::value == false);
    assert(type_is_nullable<long double>::value == false);
    assert(type_is_nullable<long double>::value == false);
    assert(type_is_nullable<std::string>::value == false);
    assert(type_is_nullable<std::shared_ptr<int>>::value == true);
    assert(type_is_nullable<std::shared_ptr<std::string>>::value == true);
    assert(type_is_nullable<std::unique_ptr<int>>::value == true);
    assert(type_is_nullable<std::unique_ptr<std::string>>::value == true);

}

/**
 *  this is the deal: assume we have a `users` table with schema
 *  `CREATE TABLE users (id INTEGER NOT NULL PRIMARY KEY, name TEXT NOT NULL, category_id INTEGER, surname TEXT)`.
 *  We create a storage and insert several objects. Next we simulate schema changing (app update for example): create
 *  another storage with a new schema partial of previous one: `CREATE TABLE users (id INTEGER NOT NULL PRIMARY KEY, name TEXT NOT NULL)`.
 *  Next we call `sync_schema(true)` and assert that all users are saved. This test tests whether REMOVE COLUMN imitation works well.
 */
void testSyncSchema() {
    cout << __func__ << endl;

    //  this is an old version of user..
    struct UserBefore {
        int id;
        std::string name;
        std::shared_ptr<int> categoryId;
        std::shared_ptr<std::string> surname;
    };

    //  this is an new version of user..
    struct UserAfter {
        int id;
        std::string name;
    };

    //  create an old storage..
    auto filename = "sync_schema_text.sqlite";
    auto storage = make_storage(filename,
                                make_table("users",
                                           make_column("id",
                                                       &UserBefore::id,
                                                       primary_key()),
                                           make_column("name",
                                                       &UserBefore::name),
                                           make_column("category_id",
                                                       &UserBefore::categoryId),
                                           make_column("surname",
                                                       &UserBefore::surname)));

    //  sync in case if it is first launch..
    auto syncSchemaSimulationRes = storage.sync_schema_simulate();
    auto syncSchemaRes = storage.sync_schema();

    assert(syncSchemaRes == syncSchemaSimulationRes);

    //  remove old users in case the test was launched before..
    storage.remove_all<UserBefore>();

    //  create c++ objects to insert into table..
    std::vector<UserBefore> usersToInsert {
        { -1, "Michael", nullptr, std::make_shared<std::string>("Scofield") },
        { -1, "Lincoln", std::make_shared<int>(4), std::make_shared<std::string>("Burrows") },
        { -1, "Sucre", nullptr, nullptr },
        { -1, "Sara", std::make_shared<int>(996), std::make_shared<std::string>("Tancredi") },
        { -1, "John", std::make_shared<int>(100500), std::make_shared<std::string>("Abruzzi") },
        { -1, "Brad", std::make_shared<int>(65), nullptr },
        { -1, "Paul", std::make_shared<int>(65), nullptr },
    };

    for(auto &user : usersToInsert) {
        auto insertedId = storage.insert(user);
        user.id = insertedId;
    }

    //  assert count first cause we will be asserting row by row next..
    assert(storage.count<UserBefore>() == usersToInsert.size());

    //  now we create new storage with partial schema..
    auto newStorage = make_storage(filename,
                                   make_table("users",
                                              make_column("id",
                                                          &UserAfter::id,
                                                          primary_key()),
                                              make_column("name",
                                                          &UserAfter::name)));

    syncSchemaSimulationRes = newStorage.sync_schema_simulate(true);

    //  now call `sync_schema` with argument `preserve` as `true`. It will retain data in case `sqlite_orm` needs to remove a column..
    syncSchemaRes = newStorage.sync_schema(true);
    assert(syncSchemaRes.size() == 1);
    assert(syncSchemaRes.begin()->second == sync_schema_result::old_columns_removed);
    assert(syncSchemaSimulationRes == syncSchemaRes);

    //  get all users after syncing schema..
    auto usersFromDb = newStorage.get_all<UserAfter>(order_by(&UserAfter::id));

    assert(usersFromDb.size() == usersToInsert.size());

    for(auto i = 0; i < usersFromDb.size(); ++i) {
        auto &userFromDb = usersFromDb[i];
        auto &oldUser = usersToInsert[i];
        assert(userFromDb.id == oldUser.id);
        assert(userFromDb.name == oldUser.name);
    }

    auto usersCountBefore = newStorage.count<UserAfter>();

    syncSchemaSimulationRes = newStorage.sync_schema_simulate();
    syncSchemaRes = newStorage.sync_schema();
    assert(syncSchemaRes == syncSchemaSimulationRes);

    auto usersCountAfter = newStorage.count<UserAfter>();
    assert(usersCountBefore == usersCountAfter);

    //  test select..
    auto ids = newStorage.select(&UserAfter::id);
    auto users = newStorage.get_all<UserAfter>();
    decltype(ids) idsFromGetAll;
    idsFromGetAll.reserve(users.size());
    std::transform(users.begin(),
                   users.end(),
                   std::back_inserter(idsFromGetAll),
                   [=](auto &user) {
                       return user.id;
                   });
    assert(std::equal(ids.begin(),
                      ids.end(),
                      idsFromGetAll.begin(),
                      idsFromGetAll.end()));

}

void testSelect() {
    cout << __func__ << endl;

    sqlite3 *db;
    auto dbFileName = "test.db";
    auto rc = sqlite3_open(dbFileName, &db);
    assert(rc == SQLITE_OK);
    auto sql = "CREATE TABLE IF NOT EXISTS WORDS("
    "ID INTEGER PRIMARY        KEY AUTOINCREMENT      NOT NULL,"
    "CURRENT_WORD          TEXT     NOT NULL,"
    "BEFORE_WORD           TEXT     NOT NULL,"
    "AFTER_WORD            TEXT     NOT NULL,"
    "OCCURANCES            INT      NOT NULL);";

    char *errMsg = nullptr;
    rc = sqlite3_exec(db, sql, nullptr, nullptr, &errMsg);
    assert(rc == SQLITE_OK);

    sqlite3_stmt *stmt;

    //  delete previous words. This command is excess in travis or other docker based CI tools
    //  but it is required on local machine
    sql = "DELETE FROM WORDS";
    rc = sqlite3_prepare_v2(db, sql, -1, &stmt, nullptr);
    assert(rc == SQLITE_OK);

    rc = sqlite3_step(stmt);
    if(rc != SQLITE_DONE){
        cout << sqlite3_errmsg(db) << endl;
        assert(0);
    }
    sqlite3_finalize(stmt);

    sql = "INSERT INTO WORDS (CURRENT_WORD, BEFORE_WORD, AFTER_WORD, OCCURANCES) VALUES(?, ?, ?, ?)";
    rc = sqlite3_prepare_v2(db, sql, -1, &stmt, nullptr);
    assert(rc == SQLITE_OK);

    //  INSERT [ ID, 'best', 'behaviour', 'hey', 5 ]

    sqlite3_bind_text(stmt, 1, "best", -1, nullptr);
    sqlite3_bind_text(stmt, 2, "behaviour", -1, nullptr);
    sqlite3_bind_text(stmt, 3, "hey", -1, nullptr);
    sqlite3_bind_int(stmt, 4, 5);
    rc = sqlite3_step(stmt);
    if(rc != SQLITE_DONE){
        cout << sqlite3_errmsg(db) << endl;
        assert(0);
    }
    sqlite3_finalize(stmt);

    auto firstId = sqlite3_last_insert_rowid(db);

    //  INSERT [ ID, 'corruption', 'blood', 'brothers', 15 ]

    rc = sqlite3_prepare_v2(db, sql, -1, &stmt, nullptr);
    assert(rc == SQLITE_OK);
    sqlite3_bind_text(stmt, 1, "corruption", -1, nullptr);
    sqlite3_bind_text(stmt, 2, "blood", -1, nullptr);
    sqlite3_bind_text(stmt, 3, "brothers", -1, nullptr);
    sqlite3_bind_int(stmt, 4, 15);
    rc = sqlite3_step(stmt);
    if(rc != SQLITE_DONE){
        cout << sqlite3_errmsg(db) << endl;
        assert(0);
    }
    sqlite3_finalize(stmt);

    auto secondId = sqlite3_last_insert_rowid(db);

    sqlite3_close(db);

    struct Word {
        int id;
        std::string currentWord;
        std::string beforeWord;
        std::string afterWord;
        int occurances;
    };

    auto storage = make_storage(dbFileName,
                                make_table("WORDS",
                                           make_column("ID",
                                                       &Word::id,
                                                       primary_key(),
                                                       autoincrement()),
                                           make_column("CURRENT_WORD",
                                                       &Word::currentWord),
                                           make_column("BEFORE_WORD",
                                                       &Word::beforeWord),
                                           make_column("AFTER_WORD",
                                                       &Word::afterWord),
                                           make_column("OCCURANCES",
                                                       &Word::occurances)));

    storage.sync_schema();  //  sync schema must not alter any data cause schemas are the same

    assert(storage.count<Word>() == 2);

    auto firstRow = storage.get_no_throw<Word>(firstId);
    assert(firstRow);
    assert(firstRow->currentWord == "best");
    assert(firstRow->beforeWord == "behaviour");
    assert(firstRow->afterWord == "hey");
    assert(firstRow->occurances == 5);

    auto secondRow = storage.get_no_throw<Word>(secondId);
    assert(secondRow);
    assert(secondRow->currentWord == "corruption");
    assert(secondRow->beforeWord == "blood");
    assert(secondRow->afterWord == "brothers");
    assert(secondRow->occurances == 15);

    auto cols = columns(&Word::id,
                        &Word::currentWord,
                        &Word::beforeWord,
                        &Word::afterWord,
                        &Word::occurances);
    auto rawTuples = storage.select(cols, where(eq(&Word::id, firstId)));
    assert(rawTuples.size() == 1);

    {
        auto &firstTuple = rawTuples.front();
        assert(std::get<0>(firstTuple) == firstId);
        assert(std::get<1>(firstTuple) == "best");
        assert(std::get<2>(firstTuple) == "behaviour");
        assert(std::get<3>(firstTuple) == "hey");
        assert(std::get<4>(firstTuple) == 5);
    }

    rawTuples = storage.select(cols, where(eq(&Word::id, secondId)));
    assert(rawTuples.size() == 1);

    {
        auto &secondTuple = rawTuples.front();
        assert(std::get<0>(secondTuple) == secondId);
        assert(std::get<1>(secondTuple) == "corruption");
        assert(std::get<2>(secondTuple) == "blood");
        assert(std::get<3>(secondTuple) == "brothers");
        assert(std::get<4>(secondTuple) == 15);
    }

    auto ordr = order_by(&Word::id);

    auto idsOnly = storage.select(&Word::id, ordr);
    assert(idsOnly.size() == 2);

    assert(idsOnly[0] == firstId);
    assert(idsOnly[1] == secondId);

    auto currentWordsOnly = storage.select(&Word::currentWord, ordr);
    assert(currentWordsOnly.size() == 2);

    assert(currentWordsOnly[0] == "best");
    assert(currentWordsOnly[1] == "corruption");

    auto beforeWordsOnly = storage.select(&Word::beforeWord, ordr);
    assert(beforeWordsOnly.size() == 2);

    assert(beforeWordsOnly[0] == "behaviour");
    assert(beforeWordsOnly[1] == "blood");

    auto afterWordsOnly = storage.select(&Word::afterWord, ordr);
    assert(afterWordsOnly.size() == 2);

    assert(afterWordsOnly[0] == "hey");
    assert(afterWordsOnly[1] == "brothers");

    auto occurencesOnly = storage.select(&Word::occurances, ordr);
    assert(occurencesOnly.size() == 2);

    assert(occurencesOnly[0] == 5);
    assert(occurencesOnly[1] == 15);

    //  test update_all with the same storage

    storage.update_all(set(&Word::currentWord, "ototo"),
                       where(is_equal(&Word::id, firstId)));

    assert(storage.get<Word>(firstId).currentWord == "ototo");

}

void testRemove() {
    cout << __func__ << endl;

    struct Object {
        int id;
        std::string name;
    };

    auto storage = make_storage("test_remove.sqlite",
                                make_table("objects",
                                           make_column("id",
                                                       &Object::id,
                                                       primary_key()),
                                           make_column("name",
                                                       &Object::name)));
    storage.sync_schema();
    storage.remove_all<Object>();

    auto id1 = storage.insert(Object{ 0, "Skillet"});
    assert(storage.count<Object>() == 1);
    storage.remove<Object>(id1);
    assert(storage.count<Object>() == 0);

}

void testInsert() {
    cout << __func__ << endl;

    struct Object {
        int id;
        std::string name;
    };

    struct ObjectWithoutRowid {
        int id;
        std::string name;
    };

    auto storage = make_storage("test_insert.sqlite",
                                make_table("objects",
                                           make_column("id",
                                                       &Object::id,
                                                       primary_key()),
                                           make_column("name",
                                                       &Object::name)),
                                make_table("objects_without_rowid",
                                           make_column("id",
                                                       &ObjectWithoutRowid::id,
                                                       primary_key()),
                                           make_column("name",
                                                       &ObjectWithoutRowid::name)).without_rowid());

    storage.sync_schema();
    storage.remove_all<Object>();
    storage.remove_all<ObjectWithoutRowid>();

    for(auto i = 0; i < 100; ++i) {
        storage.insert(Object{
            0,
            "Skillet",
        });
        assert(storage.count<Object>() == i + 1);
    }

    auto initList = {
        Object{
            0,
            "Insane",
        },
        Object{
            0,
            "Super",
        },
        Object{
            0,
            "Sun",
        },
    };

    cout << "inserting range" << endl;
    auto countBefore = storage.count<Object>();
    storage.insert_range(initList.begin(),
                         initList.end());
    assert(storage.count<Object>() == countBefore + initList.size());


    //  test empty container
    std::vector<Object> emptyVector;
    storage.insert_range(emptyVector.begin(),
                         emptyVector.end());

    //  test insert without rowid
    storage.insert(ObjectWithoutRowid{ 10, "Life" });
    assert(storage.get<ObjectWithoutRowid>(10).name == "Life");
    storage.insert(ObjectWithoutRowid{ 20, "Death" });
    assert(storage.get<ObjectWithoutRowid>(20).name == "Death");
}

void testReplace() {
    cout << __func__ << endl;

    struct Object {
        int id;
        std::string name;
    };

    auto storage = make_storage("test_replace.sqlite",
                                make_table("objects",
                                           make_column("id",
                                                       &Object::id,
                                                       primary_key()),
                                           make_column("name",
                                                       &Object::name)));

    storage.sync_schema();
    storage.remove_all<Object>();

    storage.replace(Object{
        100,
        "Baby",
    });
    assert(storage.count<Object>() == 1);
    auto baby = storage.get<Object>(100);
    assert(baby.id == 100);
    assert(baby.name == "Baby");

    storage.replace(Object{
        200,
        "Time",
    });
    assert(storage.count<Object>() == 2);
    auto time = storage.get<Object>(200);
    assert(time.id == 200);
    assert(time.name == "Time");
    storage.replace(Object{
        100,
        "Ototo",
    });
    assert(storage.count<Object>() == 2);
    auto ototo = storage.get<Object>(100);
    assert(ototo.id == 100);
    assert(ototo.name == "Ototo");

    auto initList = {
        Object{
            300,
            "Iggy",
        },
        Object{
            400,
            "Azalea",
        },
    };
    storage.replace_range(initList.begin(), initList.end());
    assert(storage.count<Object>() == 4);

    //  test empty container
    std::vector<Object> emptyVector;
    storage.replace_range(emptyVector.begin(),
                          emptyVector.end());
}

void testEmptyStorage() {
    cout << __func__ << endl;

    auto storage = make_storage("empty.sqlite");
    storage.table_exists("table");
}

void testTransactionGuard() {
    cout << __func__ << endl;

    struct Object {
        int id;
        std::string name;
    };

    auto storage = make_storage("test_transaction_guard.sqlite",
                                make_table("objects",
                                           make_column("id",
                                                       &Object::id,
                                                       primary_key()),
                                           make_column("name",
                                                       &Object::name)));

    storage.sync_schema();
    storage.remove_all<Object>();

    storage.insert(Object{0, "Jack"});

    //  insert, call make a storage to cakk an exception and check that rollback was fired
    auto countBefore = storage.count<Object>();
    try{
        auto guard = storage.transaction_guard();

        storage.insert(Object{0, "John"});

        storage.get<Object>(-1);

        assert(false);
    }catch(...){
        auto countNow = storage.count<Object>();

        assert(countBefore == countNow);
    }

    //  check that one can call other transaction functions without exceptions
    storage.transaction([&]{return false;});

    //  commit explicitly and check that after exception data was saved
    countBefore = storage.count<Object>();
    try{
        auto guard = storage.transaction_guard();
        storage.insert(Object{0, "John"});
        guard.commit();
        storage.get<Object>(-1);
        assert(false);
    }catch(...){
        auto countNow = storage.count<Object>();

        assert(countNow == countBefore + 1);
    }

    //  rollback explicitly
    countBefore = storage.count<Object>();
    try{
        auto guard = storage.transaction_guard();
        storage.insert(Object{0, "Michael"});
        guard.rollback();
        storage.get<Object>(-1);
        assert(false);
    }catch(...){
        auto countNow = storage.count<Object>();
        assert(countNow == countBefore);
    }

    //  commit on exception
    countBefore = storage.count<Object>();
    try{
        auto guard = storage.transaction_guard();
        guard.commit_on_destroy = true;
        storage.insert(Object{0, "Michael"});
        storage.get<Object>(-1);
        assert(false);
    }catch(...){
        auto countNow = storage.count<Object>();
        assert(countNow == countBefore + 1);
    }

    //  work witout exception
    countBefore = storage.count<Object>();
    try{
        auto guard = storage.transaction_guard();
        guard.commit_on_destroy = true;
        storage.insert(Object{0, "Lincoln"});

    }catch(...){
        assert(0);
    }
    auto countNow = storage.count<Object>();
    assert(countNow == countBefore + 1);
}

/**
 *  Created by fixing https://github.com/fnc12/sqlite_orm/issues/42
 */
void testEscapeChars() {
    cout << __func__ << endl;

    struct Employee {
        int id;
        std::string name;
        int age;
        std::string address;
        double salary;
    };
    auto storage =  make_storage("test_escape_chars.sqlite",
                                 make_table("COMPANY",
                                            make_column("INDEX",
                                                        &Employee::id,
                                                        primary_key()),
                                            make_column("NAME",
                                                        &Employee::name),
                                            make_column("AGE",
                                                        &Employee::age),
                                            make_column("ADDRESS",
                                                        &Employee::address),
                                            make_column("SALARY",
                                                        &Employee::salary)));
    storage.sync_schema();
    storage.remove_all<Employee>();

    storage.insert(Employee{
        0,
        "Paul'l",
        20,
        "Sacramento 20",
        40000,
    });

    auto paulL = storage.get_all<Employee>(where(is_equal(&Employee::name, "Paul'l")));

    storage.replace(Employee{
        10,
        "Selena",
        24,
        "Florida",
        500000,
    });

    auto selena = storage.get<Employee>(10);
    auto selenaMaybe = storage.get_no_throw<Employee>(10);
    selena.name = "Gomez";
    storage.update(selena);
    storage.remove<Employee>(10);
}

//  appeared after #54
void testBlob() {
    cout << __func__ << endl;

    struct BlobData {
        std::vector<char> data;
    };
    typedef char byte;

    auto generateData = [](int size) -> byte* {
        auto data = (byte*)::malloc(size * sizeof(byte));
        for (int i = 0; i < size; ++i) {
            if ((i+1) % 10 == 0) {
                data[i] = 0;
            } else {
                data[i] = (rand() % 100) + 1;
            }
        }
        return data;
    };

    auto storage = make_storage("blob.db",
                                make_table("blob",
                                           make_column("data", &BlobData::data)));
    storage.sync_schema();
    storage.remove_all<BlobData>();

    auto size = 100;
    auto data = generateData(size);

    //  write data
    BlobData d;
    std::vector<char> v(data, data + size);
    d.data = v;
    storage.insert(d);

    //  read data with get_all
    {
        auto vd = storage.get_all<BlobData>();
        assert(vd.size() == 1);
        auto &blob = vd.front();
        assert(blob.data.size() == size);
        assert(std::equal(data,
                          data + size,
                          blob.data.begin()));
    }

    //  read data with select (single column)
    {
        auto blobData = storage.select(&BlobData::data);
        assert(blobData.size() == 1);
        auto &blob = blobData.front();
        assert(blob.size() == size);
        assert(std::equal(data,
                          data + size,
                          blob.begin()));
    }

    //  read data with select (multi column)
    {
        auto blobData = storage.select(columns(&BlobData::data));
        assert(blobData.size() == 1);
        auto &blob = std::get<0>(blobData.front());
        assert(blob.size() == size);
        assert(std::equal(data,
                          data + size,
                          blob.begin()));
    }

    storage.insert(BlobData{});

    free(data);
}

//  appeared after #55
void testDefaultValue() {
    cout << __func__ << endl;

    struct User {
        int userId;
        std::string name;
        int age;
        std::string email;
    };

    auto storage1 = make_storage("test_db.sqlite",
                                 make_table("User",
                                            make_column("Id",
                                                        &User::userId,
                                                        primary_key()),
                                            make_column("Name",
                                                        &User::name),
                                            make_column("Age",
                                                        &User::age)));
    storage1.sync_schema();
    storage1.remove_all<User>();

    auto storage2 = make_storage("test_db.sqlite",
                                 make_table("User",
                                            make_column("Id",
                                                        &User::userId,
                                                        primary_key()),
                                            make_column("Name",
                                                        &User::name),
                                            make_column("Age",
                                                        &User::age),
                                            make_column("Email",
                                                        &User::email,
                                                        default_value("example@email.com"))));
    storage2.sync_schema();
}

//  after #18
void testCompositeKey() {
    cout << __func__ << endl;

    struct Record
    {
        int year;
        int month;
        int amount;
    };

    auto recordsTableName = "records";
    auto storage = make_storage("compisite_key.db",
                                make_table(recordsTableName,
                                           make_column("year", &Record::year),
                                           make_column("month", &Record::month),
                                           make_column("amount", &Record::amount),
                                           primary_key(&Record::year, &Record::month)));

    storage.sync_schema();
    assert(storage.sync_schema()[recordsTableName] == sqlite_orm::sync_schema_result::already_in_sync);

    auto storage2 = make_storage("compisite_key2.db",
                                 make_table(recordsTableName,
                                            make_column("year", &Record::year),
                                            make_column("month", &Record::month),
                                            make_column("amount", &Record::amount),
                                            primary_key(&Record::month, &Record::year)));
    storage2.sync_schema();
    assert(storage2.sync_schema()[recordsTableName] == sqlite_orm::sync_schema_result::already_in_sync);

    auto storage3 = make_storage("compisite_key3.db",
                                 make_table(recordsTableName,
                                            make_column("year", &Record::year),
                                            make_column("month", &Record::month),
                                            make_column("amount", &Record::amount),
                                            primary_key(&Record::amount, &Record::month, &Record::year)));
    storage3.sync_schema();
    assert(storage3.sync_schema()[recordsTableName] == sqlite_orm::sync_schema_result::already_in_sync);

}

void testOpenForever() {
    cout << __func__ << endl;

    struct User {
        int id;
        std::string name;
    };

    auto storage = make_storage("open_forever.sqlite",
                                make_table("users",
                                           make_column("id",
                                                       &User::id,
                                                       primary_key()),
                                           make_column("name",
                                                       &User::name)));
    storage.sync_schema();

    storage.remove_all<User>();

    storage.open_forever();

    storage.insert(User{ 1, "Demi" });
    storage.insert(User{ 2, "Luis" });
    storage.insert(User{ 3, "Shakira" });

    storage.open_forever();

    assert(storage.count<User>() == 3);

    storage.begin_transaction();
    storage.insert(User{ 4, "Calvin" });
    storage.commit();

    assert(storage.count<User>() == 4);
}

void testCurrentTimestamp() {
    cout << __func__ << endl;

    auto storage = make_storage("");
    assert(storage.current_timestamp().size());

    storage.begin_transaction();
    assert(storage.current_timestamp().size());
    storage.commit();
}

void testUserVersion() {
    cout << __func__ << endl;

    auto storage = make_storage("");
<<<<<<< HEAD
    auto version = storage.user_version();

    storage.user_version(version + 1);
    assert(storage.user_version() == version + 1);

=======
    auto version = storage.pragma.user_version();
    
    storage.pragma.user_version(version + 1);
    assert(storage.pragma.user_version() == version + 1);
    
    storage.begin_transaction();
    storage.pragma.user_version(version + 2);
    assert(storage.pragma.user_version() == version + 2);
    storage.commit();
}

void testSynchronous() {
    cout << __func__ << endl;
    auto storage = make_storage("");
    const auto value = 1;
    storage.pragma.synchronous(value);
    assert(storage.pragma.synchronous() == value);
    
>>>>>>> c00b811b
    storage.begin_transaction();
    
    const auto newValue = 2;
    try{
        storage.pragma.synchronous(newValue);
        assert(0);
    }catch(std::runtime_error) {
        //  Safety level may not be changed inside a transaction
        assert(storage.pragma.synchronous() == value);
    }
    
    storage.commit();
}

void testAggregateFunctions() {
    cout << __func__ << endl;
    
    struct User {
        int id;
        std::string name;
        int age;
        
        void setId(int newValue) {
            this->id = newValue;
        }
        
        const int& getId() const {
            return this->id;
        }
        
        void setName(std::string newValue) {
            this->name = newValue;
        }
        
        const std::string& getName() const {
            return this->name;
        }
        
        void setAge(int newValue) {
            this->age = newValue;
        }
        
        const int& getAge() const {
            return this->age;
        }
    };
    
    auto storage = make_storage("test_aggregate.sqlite",
                                make_table("users",
                                           make_column("id",
                                                       &User::id,
                                                       primary_key()),
                                           make_column("name",
                                                       &User::name),
                                           make_column("age",
                                                       &User::age)));
    auto storage2 = make_storage("test_aggregate.sqlite",
                                 make_table("users",
                                            make_column("id",
                                                        &User::getId,
                                                        &User::setId,
                                                        primary_key()),
                                            make_column("name",
                                                        &User::getName,
                                                        &User::setName),
                                            make_column("age",
                                                        &User::getAge,
                                                        &User::setAge)));
    storage.sync_schema();
    storage.remove_all<User>();
    
    storage.replace(User{
        1,
        "Bebe Rexha",
        28,
    });
    storage.replace(User{
        2,
        "Rihanna",
        29,
    });
    storage.replace(User{
        3,
        "Cheryl Cole",
        34,
    });
    
    auto avgId = storage.avg(&User::id);
    assert(avgId == 2);
    
    auto avgId2 = storage2.avg(&User::getId);
    assert(avgId2 == avgId);
    
    auto avgId3 = storage2.avg(&User::setId);
    assert(avgId3 == avgId2);
    
    auto avgRaw = storage.select(avg(&User::id)).front();
    assert(avgRaw == avgId);
    
    auto distinctAvg = storage.select(distinct(avg(&User::id))).front();
    assert(distinctAvg == avgId);
    
    auto allAvg = storage.select(all(avg(&User::id))).front();
    assert(allAvg == avgId);
    
    auto avgRaw2 = storage2.select(avg(&User::getId)).front();
    assert(avgRaw2 == avgId);
    
    auto distinctAvg2 = storage2.select(distinct(avg(&User::setId))).front();
    assert(distinctAvg2 == avgId);
    
    auto allAvg2 = storage2.select(all(avg(&User::getId))).front();
    assert(allAvg2 == avgId);
}

int main() {

    cout << "version = " << make_storage("").libversion() << endl;

    testTypeParsing();

    testSyncSchema();

    testInsert();

    testReplace();

    testSelect();

    testRemove();

    testEmptyStorage();

    testTransactionGuard();

    testEscapeChars();

    testForeignKey();

    testForeignKey2();

    testBlob();

    testDefaultValue();

    testCompositeKey();

    testOpenForever();

    testCurrentTimestamp();

    testUserVersion();
    
    testAggregateFunctions();
    
    testSynchronous();
}<|MERGE_RESOLUTION|>--- conflicted
+++ resolved
@@ -1,10 +1,5 @@
-
-<<<<<<< HEAD
+//#include "../dev/sqlite_orm.h"
 #include <sqlite_orm/sqlite_orm.h>
-=======
-//#include "../dev/sqlite_orm.h"
-#include "sqlite_orm.h"
->>>>>>> c00b811b
 
 #include <cassert>
 #include <vector>
@@ -69,35 +64,6 @@
 //  appeared after #57
 void testForeignKey2() {
     cout << __func__ << endl;
-<<<<<<< HEAD
-
-//    namespace testnamespace {
-
-        class test1 {
-        public:
-            // Constructors
-            test1() {};
-
-            // Variables
-            int id;
-            std::string val1;
-            std::string val2;
-        };
-
-        class test2 {
-        public:
-            // Constructors
-            test2() {};
-
-            // Variables
-            int id;
-            int fk_id;
-            std::string val1;
-            std::string val2;
-        };
-//    }
-
-=======
     
     class test1 {
     public:
@@ -122,7 +88,6 @@
         std::string val2;
     };
     
->>>>>>> c00b811b
     auto table1 = make_table("test_1",
                              make_column("id",
                                          &test1::id,
@@ -174,12 +139,9 @@
 
 void testTypeParsing() {
     cout << __func__ << endl;
-<<<<<<< HEAD
-
-=======
+ 
     using namespace sqlite_orm::internal;
-    
->>>>>>> c00b811b
+
     //  int
     assert(*to_sqlite_type("INT") == sqlite_type::INTEGER);
     assert(*to_sqlite_type("integeer") == sqlite_type::INTEGER);
@@ -1075,13 +1037,6 @@
     cout << __func__ << endl;
 
     auto storage = make_storage("");
-<<<<<<< HEAD
-    auto version = storage.user_version();
-
-    storage.user_version(version + 1);
-    assert(storage.user_version() == version + 1);
-
-=======
     auto version = storage.pragma.user_version();
     
     storage.pragma.user_version(version + 1);
@@ -1100,7 +1055,6 @@
     storage.pragma.synchronous(value);
     assert(storage.pragma.synchronous() == value);
     
->>>>>>> c00b811b
     storage.begin_transaction();
     
     const auto newValue = 2;
