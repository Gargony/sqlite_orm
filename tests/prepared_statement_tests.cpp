#include <sqlite_orm/sqlite_orm.h>
#include <catch2/catch.hpp>
#include <tuple>  //  std::ignore

using namespace sqlite_orm;

namespace PreparedStatementTests {
    struct User {
        int id = 0;
        std::string name;
    };

    struct Visit {
        int id = 0;
        decltype(User::id) userId;
        long time = 0;
    };
<<<<<<< HEAD
    
    struct UserAndVisit {
        decltype(User::id) userId;
        decltype(Visit::id) visitId;
        std::string description;
    };
    
=======

>>>>>>> 3e2fa3e6
    bool operator==(const User &lhs, const User &rhs) {
        return lhs.id == rhs.id && lhs.name == rhs.name;
    }

    bool operator!=(const User &lhs, const User &rhs) {
        return !(lhs == rhs);
    }

    void testSerializing(const internal::prepared_statement_base &statement) {
        auto sql = statement.sql();
        std::ignore = sql;
        auto expanded = statement.expanded_sql();
        std::ignore = expanded;
#if SQLITE_VERSION_NUMBER >= 3027000
        auto normalized = statement.normalized_sql();
        std::ignore = normalized;
#endif
    }
}

TEST_CASE("Prepared") {
    using namespace PreparedStatementTests;
    using Catch::Matchers::UnorderedEquals;

    const int defaultVisitTime = 50;

    remove("prepared.sqlite");
    auto storage = make_storage("prepared.sqlite",
                                make_index("user_id_index", &User::id),
                                make_table("users",
                                           make_column("id", &User::id, primary_key(), autoincrement()),
                                           make_column("name", &User::name)),
                                make_table("visits",
                                           make_column("id", &Visit::id, primary_key(), autoincrement()),
                                           make_column("user_id", &Visit::userId),
                                           make_column("time", &Visit::time, default_value(defaultVisitTime)),
                                           foreign_key(&Visit::userId).references(&User::id)),
                                make_table("users_and_visits",
                                           make_column("user_id", &UserAndVisit::userId),
                                           make_column("visit_id", &UserAndVisit::visitId),
                                           make_column("description", &UserAndVisit::description),
                                           primary_key(&UserAndVisit::userId, &UserAndVisit::visitId)));
    storage.sync_schema();
<<<<<<< HEAD
    
    storage.replace(User{1, "Team BS"});
    storage.replace(User{2, "Shy'm"});
    storage.replace(User{3, "Maître Gims"});
    
    storage.replace(UserAndVisit{2, 1, "Glad you came"});
    storage.replace(UserAndVisit{3, 1, "Shine on"});
    
=======
    storage.remove_all<User>();

    storage.replace(User{1, "Team BS"});
    storage.replace(User{2, "Shy'm"});
    storage.replace(User{3, "Maître Gims"});

>>>>>>> 3e2fa3e6
    SECTION("select") {
        {
            for(auto i = 0; i < 2; ++i) {
                auto statement = storage.prepare(select(&User::id));
                testSerializing(statement);
                SECTION("nothing") {
                    //..
                }
                SECTION("execute") {
                    auto rows = storage.execute(statement);
                    REQUIRE_THAT(rows, UnorderedEquals<int>({1, 2, 3}));
                }
            }
        }
        {
            for(auto i = 0; i < 2; ++i) {
                auto statement = storage.prepare(select(&User::name, order_by(&User::id)));
                testSerializing(statement);
                SECTION("nothing") {
                    //..
                }
                SECTION("execute") {
                    auto rows = storage.execute(statement);
                    REQUIRE_THAT(rows, UnorderedEquals<std::string>({"Team BS", "Shy'm", "Maître Gims"}));
                }
            }
        }
        {
            auto statement = storage.prepare(select(&User::id, where(length(&User::name) > 5)));
            testSerializing(statement);
            SECTION("nothing") {
                //..
            }
            SECTION("execute") {
                auto rows = storage.execute(statement);
                REQUIRE_THAT(rows, UnorderedEquals<int>({1, 3}));
            }
        }
        {
            auto statement =
                storage.prepare(select(&User::id, where(length(&User::name) > 5 and like(&User::name, "T%"))));
            testSerializing(statement);
            SECTION("nothing") {
                //..
            }
            SECTION("execute") {
                auto rows = storage.execute(statement);
                REQUIRE_THAT(rows, UnorderedEquals<int>({1}));
            }
        }
        {
            auto statement = storage.prepare(select(columns(&User::id, &User::name)));
            testSerializing(statement);
            SECTION("nothing") {
                //..
            }
            SECTION("execute") {
                auto rows = storage.execute(statement);
                std::vector<std::tuple<int, std::string>> expected;
                expected.push_back(std::make_tuple(1, "Team BS"));
                expected.push_back(std::make_tuple(2, "Shy'm"));
                expected.push_back(std::make_tuple(3, "Maître Gims"));
                REQUIRE_THAT(rows, UnorderedEquals(expected));
            }
        }
        {
            auto statement = storage.prepare(
                select(columns(&User::name, &User::id), where(is_equal(mod(&User::id, 2), 0)), order_by(&User::name)));
            testSerializing(statement);
            SECTION("nothing") {
                //..
            }
            SECTION("execute") {
                auto rows = storage.execute(statement);
                std::vector<std::tuple<std::string, int>> expected;
                expected.push_back(std::make_tuple("Shy'm", 2));
                REQUIRE_THAT(rows, UnorderedEquals(expected));
            }
        }
    }
    SECTION("get all") {
        {
            auto statement = storage.prepare(get_all<User>());
            testSerializing(statement);
            SECTION("nothing") {
                //..
            }
            SECTION("execute") {
                auto rows = storage.execute(statement);
                std::vector<User> expected;
                expected.push_back(User{1, "Team BS"});
                expected.push_back(User{2, "Shy'm"});
                expected.push_back(User{3, "Maître Gims"});
                REQUIRE_THAT(rows, UnorderedEquals(expected));
            }
        }
        {
            auto statement = storage.prepare(get_all<User>(where(lesser_than(&User::id, 3))));
            testSerializing(statement);
            SECTION("nothing") {
                //..
            }
            SECTION("execute") {
                auto rows = storage.execute(statement);
                std::vector<User> expected;
                expected.push_back(User{1, "Team BS"});
                expected.push_back(User{2, "Shy'm"});
                REQUIRE_THAT(rows, UnorderedEquals(expected));
            }
        }
    }
    SECTION("get_all_pointer") {
        {
            auto statement = storage.prepare(get_all_pointer<User>());
            testSerializing(statement);
            SECTION("nothing") {
                //..
            }
            SECTION("execute") {
                auto rows = storage.execute(statement);
                std::vector<User> expected;
                expected.push_back(User{1, "Team BS"});
                expected.push_back(User{2, "Shy'm"});
                expected.push_back(User{3, "Maître Gims"});
                REQUIRE(rows.size() == expected.size());
                REQUIRE(*rows[0].get() == expected[0]);
                REQUIRE(*rows[1].get() == expected[1]);
                REQUIRE(*rows[2].get() == expected[2]);
            }
        }
        {
            auto statement = storage.prepare(get_all_pointer<User>(where(lesser_than(&User::id, 3))));
            testSerializing(statement);
            SECTION("nothing") {
                //..
            }
            SECTION("execute") {
                auto rows = storage.execute(statement);
                std::vector<User> expected;
                expected.push_back(User{1, "Team BS"});
                expected.push_back(User{2, "Shy'm"});
                REQUIRE(rows.size() == expected.size());
                REQUIRE(*rows[0].get() == expected[0]);
                REQUIRE(*rows[1].get() == expected[1]);
            }
        }
    }
    SECTION("update all") {
        auto statement = storage.prepare(update_all(set(assign(&User::name, conc(&User::name, "_")))));
        testSerializing(statement);
        SECTION("nothing") {
            //..
        }
        SECTION("execute") {
            storage.execute(statement);
            auto names = storage.select(&User::name);
            std::vector<decltype(User::name)> expected;
            expected.push_back("Team BS_");
            expected.push_back("Shy'm_");
            expected.push_back("Maître Gims_");
            REQUIRE_THAT(names, UnorderedEquals(expected));
        }
    }
    SECTION("remove all") {
        auto statement = storage.prepare(remove_all<User>());
        testSerializing(statement);
        SECTION("nothing") {
            //..
        }
        SECTION("execute") {
            storage.execute(statement);
            REQUIRE(storage.count<User>() == 0);
        }
    }
    SECTION("remove all 2") {
        SECTION("One condition") {
            auto statement = storage.prepare(remove_all<User>(where(is_equal(&User::id, 2))));
            testSerializing(statement);
            storage.execute(statement);
        }
        SECTION("Two conditions") {
            auto statement =
                storage.prepare(remove_all<User>(where(is_equal(&User::name, "Shy'm") and lesser_than(&User::id, 10))));
            testSerializing(statement);
            storage.execute(statement);
        }
        auto ids = storage.select(&User::id);
        decltype(ids) expected;
        expected.push_back(1);
        expected.push_back(3);
        REQUIRE_THAT(ids, UnorderedEquals(expected));
    }
    SECTION("get") {
        {
            auto statement = storage.prepare(get<User>(1));
            REQUIRE(get<0>(statement) == 1);
            testSerializing(statement);
            SECTION("nothing") {
                //..
            }
            SECTION("execute") {
                auto user = storage.execute(statement);
                REQUIRE(user == User{1, "Team BS"});
            }
            SECTION("reassign and execute") {
                get<0>(statement) = 2;
                auto user = storage.execute(statement);
                REQUIRE(user == User{2, "Shy'm"});
            }
        }
        {
            auto statement = storage.prepare(get<User>(2));
            testSerializing(statement);
            SECTION("nothing") {
                //..
            }
            SECTION("execute") {
                auto user = storage.execute(statement);
                REQUIRE(user == User{2, "Shy'm"});
            }
        }
        {
            auto statement = storage.prepare(get<User>(3));
            testSerializing(statement);
            SECTION("nothing") {
                //..
            }
            SECTION("execute") {
                auto user = storage.execute(statement);
                REQUIRE(user == User{3, "Maître Gims"});
            }
        }
        {
            auto statement = storage.prepare(get<User>(4));
            testSerializing(statement);
            SECTION("nothing") {
                //..
            }
            SECTION("execute") {
                try {
                    auto user = storage.execute(statement);
                    REQUIRE(false);
                } catch(const std::system_error &e) {
                    //..
                }
            }
        }
        {
            storage.replace(Visit{1, /*userId*/ 2, 1000});
            auto statement = storage.prepare(get<UserAndVisit>(2, 1));
            std::ignore = get<0>(static_cast<const decltype(statement) &>(statement));
            std::ignore = get<1>(static_cast<const decltype(statement) &>(statement));
            REQUIRE(get<0>(statement) == 2);
            REQUIRE(get<1>(statement) == 1);
            {
                auto userAndVisit = storage.execute(statement);
                REQUIRE(userAndVisit.userId == 2);
                REQUIRE(userAndVisit.visitId == 1);
                REQUIRE(userAndVisit.description == "Glad you came");
            }
            {
                get<0>(statement) = 3;
                auto userAndVisit = storage.execute(statement);
                REQUIRE(userAndVisit.userId == 3);
                REQUIRE(userAndVisit.visitId == 1);
                REQUIRE(userAndVisit.description == "Shine on");
            }
            
        }
    }
    SECTION("get pointer") {
        {
            auto statement = storage.prepare(get_pointer<User>(1));
            REQUIRE(get<0>(statement) == 1);
            std::ignore = get<0>(static_cast<const decltype(statement) &>(statement));
            testSerializing(statement);
            SECTION("nothing") {
                //..
            }
            SECTION("execute") {
                auto user = storage.execute(statement);
                REQUIRE(user);
                REQUIRE(*user == User{1, "Team BS"});
            }
            SECTION("reassign and execute") {
                get<0>(statement) = 2;
                auto user = storage.execute(statement);
                REQUIRE(user);
                REQUIRE(*user == User{2, "Shy'm"});
            }
        }
        {
            auto statement = storage.prepare(get_pointer<User>(2));
            REQUIRE(get<0>(statement) == 2);
            testSerializing(statement);
            SECTION("nothing") {
                //..
            }
            SECTION("execute") {
                auto user = storage.execute(statement);
                REQUIRE(user);
                REQUIRE(*user == User{2, "Shy'm"});
            }
        }
        {
            auto statement = storage.prepare(get_pointer<User>(3));
            testSerializing(statement);
            SECTION("nothing") {
                //..
            }
            SECTION("execute") {
                auto user = storage.execute(statement);
                REQUIRE(user);
                REQUIRE(*user == User{3, "Maître Gims"});
            }
        }
        {
            auto statement = storage.prepare(get_pointer<User>(4));
            testSerializing(statement);
            SECTION("nothing") {
                //..
            }
            SECTION("execute") {
                auto user = storage.execute(statement);
                REQUIRE(!user);
            }
        }
        {
            storage.replace(Visit{1, /*userId*/ 2, 1000});
            auto statement = storage.prepare(get_pointer<UserAndVisit>(2, 1));
            std::ignore = get<0>(static_cast<const decltype(statement) &>(statement));
            std::ignore = get<1>(static_cast<const decltype(statement) &>(statement));
            REQUIRE(get<0>(statement) == 2);
            REQUIRE(get<1>(statement) == 1);
            {
                auto userAndVisit = storage.execute(statement);
                REQUIRE(userAndVisit);
                REQUIRE(userAndVisit->userId == 2);
                REQUIRE(userAndVisit->visitId == 1);
                REQUIRE(userAndVisit->description == "Glad you came");
            }
            {
                get<0>(statement) = 3;
                auto userAndVisit = storage.execute(statement);
                REQUIRE(userAndVisit);
                REQUIRE(userAndVisit->userId == 3);
                REQUIRE(userAndVisit->visitId == 1);
                REQUIRE(userAndVisit->description == "Shine on");
            }
            
        }
    }
    SECTION("update") {
        User user{2, "Stromae"};
        SECTION("by ref") {
            auto statement = storage.prepare(update(user));
            REQUIRE(get<0>(statement) == user);
            std::ignore = get<0>(static_cast<const decltype(statement) &>(statement));
            REQUIRE(&get<0>(statement) == &user);
            testSerializing(statement);
            SECTION("nothing") {
                //..
            }
            SECTION("execute") {
                storage.execute(statement);
                REQUIRE(storage.get<User>(2) == user);
                {
                    auto names = storage.select(&User::name);
                    REQUIRE(find(names.begin(), names.end(), "Shy'm") == names.end());
                    REQUIRE(find(names.begin(), names.end(), "Stromae") != names.end());
                }
                user.name = "Sia";
                storage.execute(statement);
                REQUIRE(storage.get<User>(2) == user);
                {
                    auto names = storage.select(&User::name);
                    REQUIRE(find(names.begin(), names.end(), "Shy'm") == names.end());
                    REQUIRE(find(names.begin(), names.end(), "Sia") != names.end());
                }
            }
        }
        SECTION("by val") {
            auto statement = storage.prepare(update<by_val<User>>(user));
            testSerializing(statement);
            SECTION("nothing") {
                //..
            }
            SECTION("execute") {
                storage.execute(statement);
                REQUIRE(storage.get<User>(2) == user);
                {
                    auto names = storage.select(&User::name);
                    REQUIRE(find(names.begin(), names.end(), "Shy'm") == names.end());
                    REQUIRE(find(names.begin(), names.end(), "Stromae") != names.end());
                }
                
                //  try to change original user's name and perform the query. We expect that nothing will change
                user.name = "Sia";
                storage.execute(statement);
                {
                    auto names = storage.select(&User::name);
                    REQUIRE(find(names.begin(), names.end(), "Sia") == names.end());
                    REQUIRE(find(names.begin(), names.end(), "Stromae") != names.end());
                }
                
                //  now let's change statement's user's name. This time it musk work!
                get<0>(statement).name = "Sia";
                storage.execute(statement);
                REQUIRE(storage.count<User>(where(is_equal(&User::name, "Sia"))) == 1);
            }
        }
    }
    SECTION("remove") {
        {
            auto statement = storage.prepare(remove<User>(1));
            std::ignore = get<0>(static_cast<const decltype(statement) &>(statement));
            REQUIRE(get<0>(statement) == 1);
            testSerializing(statement);
            storage.execute(statement);
            REQUIRE(storage.get_pointer<User>(1) == nullptr);
            REQUIRE(storage.get_pointer<User>(2) != nullptr);
            REQUIRE(storage.get_pointer<User>(3) != nullptr);
            REQUIRE(storage.count<User>() == 2);
        }
        {
            auto statement = storage.prepare(remove<User>(2));
            REQUIRE(get<0>(statement) == 2);
            testSerializing(statement);
            storage.execute(statement);
            REQUIRE(storage.get_pointer<User>(1) == nullptr);
            REQUIRE(storage.get_pointer<User>(2) == nullptr);
            REQUIRE(storage.get_pointer<User>(3) != nullptr);
            REQUIRE(storage.count<User>() == 1);
            
            get<0>(statement) = 3;
            storage.execute(statement);
            REQUIRE(storage.get_pointer<User>(1) == nullptr);
            REQUIRE(storage.get_pointer<User>(2) == nullptr);
            REQUIRE(storage.get_pointer<User>(3) == nullptr);
            REQUIRE(storage.count<User>() == 0);
        }
    }
    SECTION("insert") {
        User user{0, "Stromae"};
        SECTION("by ref") {
            auto statement = storage.prepare(insert(user));
            testSerializing(statement);
            SECTION("nothing") {
                //..
            }
            SECTION("execute") {
                auto insertedId = storage.execute(statement);
                {
                    auto rows = storage.get_all<User>();
                    std::vector<User> expected;
                    expected.push_back(User{1, "Team BS"});
                    expected.push_back(User{2, "Shy'm"});
                    expected.push_back(User{3, "Maître Gims"});
                    expected.push_back(User{4, "Stromae"});
                    REQUIRE_THAT(rows, UnorderedEquals(expected));
                }
                REQUIRE(insertedId == 4);
                user.name = "Sia";
                std::ignore = get<0>(static_cast<const decltype(statement) &>(statement));
                REQUIRE(get<0>(statement) == user);
                REQUIRE(&get<0>(statement) == &user);
                insertedId = storage.execute(statement);
                {
                    auto rows = storage.get_all<User>();
                    std::vector<User> expected;
                    expected.push_back(User{1, "Team BS"});
                    expected.push_back(User{2, "Shy'm"});
                    expected.push_back(User{3, "Maître Gims"});
                    expected.push_back(User{4, "Stromae"});
                    expected.push_back(User{5, "Sia"});
                    REQUIRE_THAT(rows, UnorderedEquals(expected));
                }
                REQUIRE(insertedId == 5);
            }
        }
        SECTION("by val") {
            auto statement = storage.prepare(insert<by_val<User>>(user));
            testSerializing(statement);
            SECTION("nothing") {
                //..
            }
            SECTION("execute") {
                auto insertedId = storage.execute(statement);
                {
                    auto rows = storage.get_all<User>();
                    std::vector<User> expected;
                    expected.push_back(User{1, "Team BS"});
                    expected.push_back(User{2, "Shy'm"});
                    expected.push_back(User{3, "Maître Gims"});
                    expected.push_back(User{4, "Stromae"});
                    REQUIRE_THAT(rows, UnorderedEquals(expected));
                }
                REQUIRE(insertedId == 4);
                user.name = "Sia";
                insertedId = storage.execute(statement);
                {
                    auto rows = storage.get_all<User>();
                    std::vector<User> expected;
                    expected.push_back(User{1, "Team BS"});
                    expected.push_back(User{2, "Shy'm"});
                    expected.push_back(User{3, "Maître Gims"});
                    expected.push_back(User{4, "Stromae"});
                    expected.push_back(User{5, "Stromae"});
                    REQUIRE_THAT(rows, UnorderedEquals(expected));
                }
                REQUIRE(insertedId == 5);
                
                get<0>(statement).name = "Sia";
                insertedId = storage.execute(statement);
                {
                    auto rows = storage.get_all<User>();
                    std::vector<User> expected;
                    expected.push_back(User{1, "Team BS"});
                    expected.push_back(User{2, "Shy'm"});
                    expected.push_back(User{3, "Maître Gims"});
                    expected.push_back(User{4, "Stromae"});
                    expected.push_back(User{5, "Stromae"});
                    expected.push_back(User{6, "Sia"});
                    REQUIRE_THAT(rows, UnorderedEquals(expected));
                }
            }
        }
    }
    SECTION("replace") {
        std::vector<User> expected;
        User user;
        SECTION("by ref existing") {
            user = {1, "Stromae"};
            expected.push_back(User{1, "Stromae"});
            expected.push_back(User{2, "Shy'm"});
            expected.push_back(User{3, "Maître Gims"});
            auto statement = storage.prepare(replace(user));
            storage.execute(statement);
            
            std::ignore = get<0>(static_cast<const decltype(statement) &>(statement));
            REQUIRE(user == get<0>(statement));
            REQUIRE(&user == &get<0>(statement));
        }
        SECTION("by ref new") {
            user = {4, "Stromae"};
            expected.push_back(User{1, "Team BS"});
            expected.push_back(User{2, "Shy'm"});
            expected.push_back(User{3, "Maître Gims"});
            expected.push_back(user);
            auto statement = storage.prepare(replace(user));
            storage.execute(statement);
            auto rows = storage.get_all<User>();
            REQUIRE_THAT(rows, UnorderedEquals(expected));

            user = {5, "LP"};
            expected.push_back(user);
            storage.execute(statement);
            
            REQUIRE(user == get<0>(statement));
            REQUIRE(&user == &get<0>(statement));
        }
        SECTION("by val existing") {
            SECTION("straight assign") {
                user = {1, "Stromae"};
            }
            expected.push_back(User{1, "Stromae"});
            expected.push_back(User{2, "Shy'm"});
            expected.push_back(User{3, "Maître Gims"});
            auto statement = storage.prepare(replace<by_val<User>>(user));
            REQUIRE(&user != &get<0>(statement));
            SECTION("assign with get") {
                get<0>(statement) = {1, "Stromae"};
            }
            storage.execute(statement);
        }
        SECTION("by val new") {
            user = {4, "Stromae"};
            expected.push_back(User{1, "Team BS"});
            expected.push_back(User{2, "Shy'm"});
            expected.push_back(User{3, "Maître Gims"});
            expected.push_back(user);
            auto statement = storage.prepare(replace<by_val<User>>(user));
            REQUIRE(&user != &get<0>(statement));
            storage.execute(statement);
            auto rows = storage.get_all<User>();
            REQUIRE_THAT(rows, UnorderedEquals(expected));

            user = {5, "LP"};
            storage.execute(statement);
        }
        auto rows = storage.get_all<User>();
        REQUIRE_THAT(rows, UnorderedEquals(expected));
    }
    SECTION("insert range") {
        std::vector<User> users;
        std::vector<User> expected;
        expected.push_back(User{1, "Team BS"});
        expected.push_back(User{2, "Shy'm"});
        expected.push_back(User{3, "Maître Gims"});
        SECTION("empty") {
            try {
                auto statement = storage.prepare(insert_range(users.begin(), users.end()));
                REQUIRE(false);
            } catch(const std::system_error &e) {
                //..
            }
        }
        SECTION("one") {
            User user{4, "The Weeknd"};
            users.push_back(user);
            auto statement = storage.prepare(insert_range(users.begin(), users.end()));
            REQUIRE(get<0>(statement) == users.begin());
            REQUIRE(get<1>(statement) == users.end());
            storage.execute(statement);
            expected.push_back(user);
        }
        SECTION("two") {
            User user1{4, "The Weeknd"};
            User user2{5, "Eva"};
            users.push_back(user1);
            users.push_back(user2);
            
            auto statement = storage.prepare(insert_range(users.begin(), users.end()));
            REQUIRE(get<0>(statement) == users.begin());
            REQUIRE(get<1>(statement) == users.end());
            storage.execute(statement);
            expected.push_back(user1);
            expected.push_back(user2);
            
            decltype(users) otherUsers;
            otherUsers.push_back(User{6, "DJ Alban"});
            otherUsers.push_back(User{7, "Flo Rida"});
            for(auto &user : otherUsers) {
                expected.push_back(user);
            }
            get<0>(statement) = otherUsers.begin();
            get<1>(statement) = otherUsers.end();
            storage.execute(statement);
            
            std::ignore = get<0>(static_cast<const decltype(statement) &>(statement));
            std::ignore = get<1>(static_cast<const decltype(statement) &>(statement));
        }
        auto rows = storage.get_all<User>();
        REQUIRE_THAT(rows, UnorderedEquals(expected));
    }
    SECTION("replace range") {
        std::vector<User> users;
        std::vector<User> expected;
        SECTION("empty") {
            expected.push_back(User{1, "Team BS"});
            expected.push_back(User{2, "Shy'm"});
            expected.push_back(User{3, "Maître Gims"});
            try {
                auto statement = storage.prepare(replace_range(users.begin(), users.end()));
                REQUIRE(false);
            } catch(const std::system_error &e) {
                //..
            }
        }
        SECTION("one existing") {
            User user{1, "Raye"};
            expected.push_back(user);
            expected.push_back(User{2, "Shy'm"});
            expected.push_back(User{3, "Maître Gims"});
            users.push_back(user);
            auto statement = storage.prepare(replace_range(users.begin(), users.end()));
            REQUIRE(get<0>(statement) == users.begin());
            REQUIRE(get<1>(statement) == users.end());
            storage.execute(statement);
        }
        SECTION("one existing and one new") {
            User user{2, "Raye"};
            User user2{4, "Bebe Rexha"};
            expected.push_back(User{1, "Team BS"});
            expected.push_back(user);
            expected.push_back(User{3, "Maître Gims"});
            expected.push_back(user2);
            users.push_back(user);
            users.push_back(user2);
            auto statement = storage.prepare(replace_range(users.begin(), users.end()));
            REQUIRE(get<0>(statement) == users.begin());
            REQUIRE(get<1>(statement) == users.end());
            storage.execute(statement);
        }
        SECTION("All existing") {
            users.push_back(User{1, "Selena Gomez"});
            users.push_back(User{2, "Polina"});
            users.push_back(User{3, "Polina"});
            expected = users;
            auto statement = storage.prepare(replace_range(users.begin(), users.end()));
            REQUIRE(get<0>(statement) == users.begin());
            REQUIRE(get<1>(statement) == users.end());
            storage.execute(statement);
        }
        auto rows = storage.get_all<User>();
        REQUIRE_THAT(rows, UnorderedEquals(expected));
    }
    SECTION("insert explicit") {
        SECTION("user two columns") {
            User user{5, "Eminem"};
            SECTION("by ref") {
                auto statement = storage.prepare(insert(user, columns(&User::id, &User::name)));
                std::ignore = get<0>(static_cast<const decltype(statement) &>(statement));
                {
                    auto insertedId = storage.execute(statement);
                    REQUIRE(insertedId == user.id);
                    REQUIRE(storage.count<User>(where(is_equal(&User::name, "Eminem"))) == 1);
                }
                {
                    user.id = 6;
                    user.name = "Nate Dogg";
                    auto insertedId = storage.execute(statement);
                    REQUIRE(insertedId == 6);
                    REQUIRE(storage.count<User>(where(is_equal(&User::name, "Nate Dogg"))) == 1);
                    REQUIRE(&user == &get<0>(statement));
                }
            }
            SECTION("by val") {
                auto statement = storage.prepare(insert<by_val<User>>(user, columns(&User::id, &User::name)));
                {
                    auto insertedId = storage.execute(statement);
                    REQUIRE(insertedId == user.id);
                    REQUIRE(storage.count<User>(where(is_equal(&User::name, "Eminem"))) == 1);
                }
                {
                    user.id = 6;
                    user.name = "Nate Dogg";
                    try {
                        storage.execute(statement);
                        REQUIRE(false);
<<<<<<< HEAD
                    }catch(const std::system_error &e) {
                        REQUIRE(storage.count<User>(where(is_equal(&User::name, "Nate Dogg"))) == 0);
                    }catch(...){
=======
                    } catch(const std::system_error &e) {
                        //..
                    } catch(...) {
>>>>>>> 3e2fa3e6
                        REQUIRE(false);
                    }
                    
                    get<0>(statement) = user;
                    auto insertedId = storage.execute(statement);
                    REQUIRE(insertedId == user.id);
                    REQUIRE(storage.count<User>(where(is_equal(&User::name, "Nate Dogg"))) == 1);
                    REQUIRE(&user != &get<0>(statement));
                }
            }
        }
        SECTION("user id column only") {
            User user{4, "Eminem"};
            auto statement = storage.prepare(insert(user, columns(&User::name)));
            auto insertedId = storage.execute(statement);
            REQUIRE(insertedId == user.id);
        }
        SECTION("visit") {
            {
                Visit visit{1, 1, 100000};
                auto statement = storage.prepare(insert(visit, columns(&Visit::id, &Visit::userId, &Visit::time)));
                auto insertedId = storage.execute(statement);
                REQUIRE(insertedId == visit.id);
            }
            {
                Visit visit{2, 1, defaultVisitTime + 1};  //  time must differ
                auto statement = storage.prepare(insert(visit, columns(&Visit::id, &Visit::userId)));
                auto insertedId = storage.execute(statement);
                REQUIRE(insertedId == visit.id);
                auto insertedVisit = storage.get<Visit>(insertedId);
                REQUIRE(insertedVisit.id == visit.id);
                REQUIRE(insertedVisit.userId == visit.userId);
                REQUIRE(insertedVisit.time == defaultVisitTime);
            }
            {
                Visit visit{-1, 2, defaultVisitTime + 2};
                auto statement = storage.prepare(insert(visit, columns(&Visit::userId)));
                auto insertedId = storage.execute(statement);
                REQUIRE(insertedId == 3);
                auto insertedVisit = storage.get<Visit>(insertedId);
                REQUIRE(insertedVisit.id == 3);
                REQUIRE(insertedVisit.userId == visit.userId);
                REQUIRE(insertedVisit.time == defaultVisitTime);
            }
        }
    }
}<|MERGE_RESOLUTION|>--- conflicted
+++ resolved
@@ -15,7 +15,6 @@
         decltype(User::id) userId;
         long time = 0;
     };
-<<<<<<< HEAD
     
     struct UserAndVisit {
         decltype(User::id) userId;
@@ -23,9 +22,6 @@
         std::string description;
     };
     
-=======
-
->>>>>>> 3e2fa3e6
     bool operator==(const User &lhs, const User &rhs) {
         return lhs.id == rhs.id && lhs.name == rhs.name;
     }
@@ -69,7 +65,6 @@
                                            make_column("description", &UserAndVisit::description),
                                            primary_key(&UserAndVisit::userId, &UserAndVisit::visitId)));
     storage.sync_schema();
-<<<<<<< HEAD
     
     storage.replace(User{1, "Team BS"});
     storage.replace(User{2, "Shy'm"});
@@ -78,14 +73,6 @@
     storage.replace(UserAndVisit{2, 1, "Glad you came"});
     storage.replace(UserAndVisit{3, 1, "Shine on"});
     
-=======
-    storage.remove_all<User>();
-
-    storage.replace(User{1, "Team BS"});
-    storage.replace(User{2, "Shy'm"});
-    storage.replace(User{3, "Maître Gims"});
-
->>>>>>> 3e2fa3e6
     SECTION("select") {
         {
             for(auto i = 0; i < 2; ++i) {
@@ -816,15 +803,9 @@
                     try {
                         storage.execute(statement);
                         REQUIRE(false);
-<<<<<<< HEAD
-                    }catch(const std::system_error &e) {
+                    } catch(const std::system_error &e) {
                         REQUIRE(storage.count<User>(where(is_equal(&User::name, "Nate Dogg"))) == 0);
-                    }catch(...){
-=======
-                    } catch(const std::system_error &e) {
-                        //..
                     } catch(...) {
->>>>>>> 3e2fa3e6
                         REQUIRE(false);
                     }
                     
