--- conflicted
+++ resolved
@@ -1,27 +1,24 @@
-# To do list
-
-`sqlite_orm` is a wonderful library but there are still features that are not implemented. Here you can find a list of them:
-
-* `FOREIGN KEY` - sync_schema fk comparison and ability of two tables to have fk to each other
-* rest of core functions(https://sqlite.org/lang_corefunc.html)
-* `CASE`
-* `HAVING`
-* `EXISTS`
-* asterisk in raw select: `SELECT rowid, * FROM table`
-* `ATTACH`
-* blob incremental I/O https://sqlite.org/c3ref/blob_open.html
-* reusing of prepared statements - useful for query optimisation
-* subselect
-* backup API https://www.sqlite.org/backup.html
-* busy handler https://sqlite.org/c3ref/busy_handler.html
-* CAST https://sqlite.org/lang_expr.html#castexpr
-* CREATE VIEW and other view operations https://sqlite.org/lang_createview.html
-* triggers
-<<<<<<< HEAD
-* query static check for correct order (e.g. `GROUP BY` after `WHERE`)
-* column alias
-* `FULL OUTER JOIN`
-=======
->>>>>>> 8ee3d476
-
-Please feel free to add any feature that isn't listed here and not implemented yet.
+# To do list
+
+`sqlite_orm` is a wonderful library but there are still features that are not implemented. Here you can find a list of them:
+
+* `FOREIGN KEY` - sync_schema fk comparison and ability of two tables to have fk to each other
+* rest of core functions(https://sqlite.org/lang_corefunc.html)
+* `CASE`
+* `HAVING`
+* `EXISTS`
+* asterisk in raw select: `SELECT rowid, * FROM table`
+* `ATTACH`
+* blob incremental I/O https://sqlite.org/c3ref/blob_open.html
+* reusing of prepared statements - useful for query optimisation
+* subselect
+* backup API https://www.sqlite.org/backup.html
+* busy handler https://sqlite.org/c3ref/busy_handler.html
+* CAST https://sqlite.org/lang_expr.html#castexpr
+* CREATE VIEW and other view operations https://sqlite.org/lang_createview.html
+* triggers
+* query static check for correct order (e.g. `GROUP BY` after `WHERE`)
+* column alias
+* `FULL OUTER JOIN`
+
+Please feel free to add any feature that isn't listed here and not implemented yet.